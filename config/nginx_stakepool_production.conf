# Caching the requests
proxy_cache_path  /tmp/nginx  levels=1:2    keys_zone=STATIC:10m
inactive=24h  max_size=1g;

server {
  listen 80;
  listen [::]:80;

  server_name $hostname;

  # SSL configuration
  #
  # listen 443 ssl default_server;
  # listen [::]:443 ssl default_server;
  #
  # Note: You should disable gzip for SSL traffic.
  # See: https://bugs.debian.org/773332


  root /var/www/html/pool;

  # Add index.php to the list if you are using PHP
  index index.html;

  location / {
    # First attempt to serve request as file, then
    # as directory, then fall back to displaying a 404.
    try_files $uri $uri/ =404;
  }
  
  location / {
    proxy_pass http://localhost:9000/;
    proxy_buffering        on;
    proxy_cache            STATIC;
    proxy_cache_valid      200  2m;
    proxy_cache_use_stale  error timeout invalid_header updating
                            http_500 http_502 http_503 http_504;
<<<<<<< HEAD
  }

  location /api {
    proxy_pass http://localhost:9000/;
    proxy_buffering        on;
    proxy_cache            STATIC;
    proxy_cache_valid      200  2m;
    proxy_cache_use_stale  error timeout invalid_header updating
                            http_500 http_502 http_503 http_504;
=======
>>>>>>> 5f819b78
  }  
  
  # Any route that matches /api/test (also includes /api/testnet) will route to the testnet version.
  location /api/test {
    proxy_pass http://localhost:9001/;
    proxy_buffering        on;
    proxy_cache            STATIC;
    proxy_cache_valid      200  2m;
    proxy_cache_use_stale  error timeout invalid_header updating
                            http_500 http_502 http_503 http_504;
  }

}
<|MERGE_RESOLUTION|>--- conflicted
+++ resolved
@@ -28,16 +28,6 @@
     try_files $uri $uri/ =404;
   }
   
-  location / {
-    proxy_pass http://localhost:9000/;
-    proxy_buffering        on;
-    proxy_cache            STATIC;
-    proxy_cache_valid      200  2m;
-    proxy_cache_use_stale  error timeout invalid_header updating
-                            http_500 http_502 http_503 http_504;
-<<<<<<< HEAD
-  }
-
   location /api {
     proxy_pass http://localhost:9000/;
     proxy_buffering        on;
@@ -45,8 +35,6 @@
     proxy_cache_valid      200  2m;
     proxy_cache_use_stale  error timeout invalid_header updating
                             http_500 http_502 http_503 http_504;
-=======
->>>>>>> 5f819b78
   }  
   
   # Any route that matches /api/test (also includes /api/testnet) will route to the testnet version.
