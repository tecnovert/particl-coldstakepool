--- conflicted
+++ resolved
@@ -39,35 +39,17 @@
 
 a) Verify if everything is running correctly:
 
-<<<<<<< HEAD
-```
-$ ~/particl-binaries/particl-cli -datadir=${HOME}/stakepoolDemoLive getnetworkinfo
-{
-  "version": 18010302,
-  "subversion": "/Satoshi:0.18.1.3.2/",
-(..)
-```
-
-```
-$ tail -n 1000 ~/stakepoolDemoLive/stakepool/stakepool.log | grep version
-20-03-25_13-58-46	coldstakepool-run, version: 0.0.15
-20-03-25_13-58-56	Particl Core version 18010302
-```
-=======
     ~/particl-binaries/particl-cli -datadir=${HOME}/stakepoolDemoLive getnetworkinfo
 
 *Output should end (if successful) with lines similar to:*
->>>>>>> e70c0ea6
 
     {
         "version": 18010302,
         "subversion": "/Satoshi:0.18.1.3.2/",
     (..)
-    
+
 b) Verify grep
 
-<<<<<<< HEAD
-=======
     tail -n 1000 ~/stakepoolDemoLive/stakepool/stakepool.log | grep version
 
 *Output should end (if successful) with lines similar to:*
@@ -77,7 +59,6 @@
 
 c) In your browser, open `http://stakepoolvpsip:900/json/version`, you should see this:
 
->>>>>>> e70c0ea6
     {"core": "18010302", "pool": "0.0.15"}
 
 ----
